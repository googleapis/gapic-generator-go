// internalFooClient is an interface that defines the methods availaible from Awesome Foo API.
type internalFooClient interface {
	Close() error
	setGoogleClientInfo(...string)
	Connection() *grpc.ClientConn
	Zip(context.Context, *mypackagepb.Bar, ...gax.CallOption) (*mypackagepb.Foo, error)
	ListLocations(context.Context, *locationpb.ListLocationsRequest, ...gax.CallOption) *LocationIterator
	GetLocation(context.Context, *locationpb.GetLocationRequest, ...gax.CallOption) (*locationpb.Location, error)
	SetIamPolicy(context.Context, *iampb.SetIamPolicyRequest, ...gax.CallOption) (*iampb.Policy, error)
	GetIamPolicy(context.Context, *iampb.GetIamPolicyRequest, ...gax.CallOption) (*iampb.Policy, error)
	TestIamPermissions(context.Context, *iampb.TestIamPermissionsRequest, ...gax.CallOption) (*iampb.TestIamPermissionsResponse, error)
}

// FooClient is a client for interacting with Awesome Foo API.
// Methods, except Close, may be called concurrently. However, fields must not be modified concurrently with method calls.
//
// Foo service does stuff.
type FooClient struct {
	// The internal transport-dependent client.
	internalClient internalFooClient

	// The call options for this service.
	CallOptions *FooCallOptions

}

// Wrapper methods routed to the internal client.

// Close closes the connection to the API service. The user should invoke this when
// the client is no longer required.
func (c *FooClient) Close() error {
	return c.internalClient.Close()
}

// setGoogleClientInfo sets the name and version of the application in
// the `x-goog-api-client` header passed on each request. Intended for
// use by Google-written clients.
func (c *FooClient) setGoogleClientInfo(...string) {
	c.internalClient.setGoogleClientInfo()
}

// Connection returns a connection to the API service.
//
// Deprecated.
func (c *FooClient) Connection() *grpc.ClientConn {
	return c.internalClient.Connection()
}

func (c *FooClient) Zip(ctx context.Context, req *mypackagepb.Bar, opts ...gax.CallOption) (*mypackagepb.Foo, error) {
	return c.internalClient.Zip(ctx, req, opts...)
}

func (c *FooClient) ListLocations(ctx context.Context, req *locationpb.ListLocationsRequest, opts ...gax.CallOption) *LocationIterator {
	return c.internalClient.ListLocations(ctx, req, opts...)
}

func (c *FooClient) GetLocation(ctx context.Context, req *locationpb.GetLocationRequest, opts ...gax.CallOption) (*locationpb.Location, error) {
	return c.internalClient.GetLocation(ctx, req, opts...)
}

func (c *FooClient) SetIamPolicy(ctx context.Context, req *iampb.SetIamPolicyRequest, opts ...gax.CallOption) (*iampb.Policy, error) {
	return c.internalClient.SetIamPolicy(ctx, req, opts...)
}

func (c *FooClient) GetIamPolicy(ctx context.Context, req *iampb.GetIamPolicyRequest, opts ...gax.CallOption) (*iampb.Policy, error) {
	return c.internalClient.GetIamPolicy(ctx, req, opts...)
}

func (c *FooClient) TestIamPermissions(ctx context.Context, req *iampb.TestIamPermissionsRequest, opts ...gax.CallOption) (*iampb.TestIamPermissionsResponse, error) {
	return c.internalClient.TestIamPermissions(ctx, req, opts...)
}

// Methods, except Close, may be called concurrently. However, fields must not be modified concurrently with method calls.
type fooRESTClient struct {
	endpoint string
	httpClient http.Client
}

func (c *fooRESTClient) Zip(ctx context.Context, req *mypackagepb.Bar, opts ...gax.CallOption) (*mypackagepb.Foo, error) {
	// The default (false) for the other options are fine.
	marshaler := protojson.MarshalOptions{AllowPartial: true, EmitUnpopulated: true}
	if jsonReq, err := marshaler.Marshal(req); err != nil {
		return nil, err
	}

	url := fmt.Sprintf("%s/zip", c.endpoint)
	httpReq, err := http.NewRequestWithContext(ctx, "GET", url, bytes.NewReader(jsonReq))
	if err != nil {
		return nil, err
	}

	httpRsp, err := client.Do(httpReq)
	if err != nil{
		return nil, err
	}
	defer httpRsp.Body.Close()
	if httpRsp.StatusCode >= 400 {
		return nil, fmt.Errorf(httpRsp.Status)
	}

	buf, err := ioutil.ReadAll(httpRsp.Body)
	if err != nil {
		return nil, err
	}

	unmarshaler := protojson.UnmarshalOptions{AllowPartial: true, DiscardUnknown: true}
	rsp := &mypackagepb.Foo{}

	return rsp, unmarshaler.Unmarshal(buf.Bytes(), rsp)
}
<<<<<<< HEAD
func (c *fooRESTClient) ListLocations(ctx context.Context, req *locationpb.ListLocationsRequest, opts ...gax.CallOption) (*locationpb.ListLocationsResponse, error) {
	// The default (false) for the other options are fine.
	marshaler := protojson.MarshalOptions{AllowPartial: true, EmitUnpopulated: true}
	if jsonReq, err := marshaler.Marshal(req); err != nil {
		return nil, err
	}

	url := fmt.Sprintf("%s/v1/{name=locations}", c.endpoint)
	httpReq, err := http.NewRequestWithContext(ctx, "GET", url, bytes.NewReader(jsonReq))
	if err != nil {
		return nil, err
	}

	httpRsp, err := client.Do(httpReq)
	if err != nil{
		return nil, err
	}
	defer httpRsp.Body.Close()
	if httpRsp.StatusCode >= 400 {
		return nil, fmt.Errorf(httpRsp.Status)
	}

	buf, err := ioutil.ReadAll(httpRsp.Body)
	if err != nil {
		return nil, err
	}

	unmarshaler := protojson.UnmarshalOptions{AllowPartial: true, DiscardUnknown: true}
	rsp := &locationpb.ListLocationsResponse{}

	return rsp, unmarshaler.Unmarshal(buf.Bytes(), rsp)
}
=======
>>>>>>> bdc5242c
func (c *fooRESTClient) GetLocation(ctx context.Context, req *locationpb.GetLocationRequest, opts ...gax.CallOption) (*locationpb.Location, error) {
	// The default (false) for the other options are fine.
	marshaler := protojson.MarshalOptions{AllowPartial: true, EmitUnpopulated: true}
	if jsonReq, err := marshaler.Marshal(req); err != nil {
		return nil, err
	}

	url := fmt.Sprintf("%s/v1/{name=locations/*}", c.endpoint)
	httpReq, err := http.NewRequestWithContext(ctx, "GET", url, bytes.NewReader(jsonReq))
	if err != nil {
		return nil, err
	}

	httpRsp, err := client.Do(httpReq)
	if err != nil{
		return nil, err
	}
	defer httpRsp.Body.Close()
	if httpRsp.StatusCode >= 400 {
		return nil, fmt.Errorf(httpRsp.Status)
	}

	buf, err := ioutil.ReadAll(httpRsp.Body)
	if err != nil {
		return nil, err
	}

	unmarshaler := protojson.UnmarshalOptions{AllowPartial: true, DiscardUnknown: true}
	rsp := &locationpb.Location{}

	return rsp, unmarshaler.Unmarshal(buf.Bytes(), rsp)
}
func (c *fooRESTClient) SetIamPolicy(ctx context.Context, req *iampb.SetIamPolicyRequest, opts ...gax.CallOption) (*iampb.Policy, error) {
	// The default (false) for the other options are fine.
	marshaler := protojson.MarshalOptions{AllowPartial: true, EmitUnpopulated: true}
	if jsonReq, err := marshaler.Marshal(req); err != nil {
		return nil, err
	}

	url := fmt.Sprintf("%s/v1/{resource=**}:setIamPolicy", c.endpoint)
	httpReq, err := http.NewRequestWithContext(ctx, "POST", url, bytes.NewReader(jsonReq))
	if err != nil {
		return nil, err
	}

	httpRsp, err := client.Do(httpReq)
	if err != nil{
		return nil, err
	}
	defer httpRsp.Body.Close()
	if httpRsp.StatusCode >= 400 {
		return nil, fmt.Errorf(httpRsp.Status)
	}

	buf, err := ioutil.ReadAll(httpRsp.Body)
	if err != nil {
		return nil, err
	}

	unmarshaler := protojson.UnmarshalOptions{AllowPartial: true, DiscardUnknown: true}
	rsp := &iampb.Policy{}

	return rsp, unmarshaler.Unmarshal(buf.Bytes(), rsp)
}
func (c *fooRESTClient) GetIamPolicy(ctx context.Context, req *iampb.GetIamPolicyRequest, opts ...gax.CallOption) (*iampb.Policy, error) {
	// The default (false) for the other options are fine.
	marshaler := protojson.MarshalOptions{AllowPartial: true, EmitUnpopulated: true}
	if jsonReq, err := marshaler.Marshal(req); err != nil {
		return nil, err
	}

	url := fmt.Sprintf("%s/v1/{resource=**}:getIamPolicy", c.endpoint)
	httpReq, err := http.NewRequestWithContext(ctx, "POST", url, bytes.NewReader(jsonReq))
	if err != nil {
		return nil, err
	}

	httpRsp, err := client.Do(httpReq)
	if err != nil{
		return nil, err
	}
	defer httpRsp.Body.Close()
	if httpRsp.StatusCode >= 400 {
		return nil, fmt.Errorf(httpRsp.Status)
	}

	buf, err := ioutil.ReadAll(httpRsp.Body)
	if err != nil {
		return nil, err
	}

	unmarshaler := protojson.UnmarshalOptions{AllowPartial: true, DiscardUnknown: true}
	rsp := &iampb.Policy{}

	return rsp, unmarshaler.Unmarshal(buf.Bytes(), rsp)
}
func (c *fooRESTClient) TestIamPermissions(ctx context.Context, req *iampb.TestIamPermissionsRequest, opts ...gax.CallOption) (*iampb.TestIamPermissionsResponse, error) {
	// The default (false) for the other options are fine.
	marshaler := protojson.MarshalOptions{AllowPartial: true, EmitUnpopulated: true}
	if jsonReq, err := marshaler.Marshal(req); err != nil {
		return nil, err
	}

	url := fmt.Sprintf("%s/v1/{resource=**}:testIamPermissions", c.endpoint)
	httpReq, err := http.NewRequestWithContext(ctx, "POST", url, bytes.NewReader(jsonReq))
	if err != nil {
		return nil, err
	}

	httpRsp, err := client.Do(httpReq)
	if err != nil{
		return nil, err
	}
	defer httpRsp.Body.Close()
	if httpRsp.StatusCode >= 400 {
		return nil, fmt.Errorf(httpRsp.Status)
	}

	buf, err := ioutil.ReadAll(httpRsp.Body)
	if err != nil {
		return nil, err
	}

	unmarshaler := protojson.UnmarshalOptions{AllowPartial: true, DiscardUnknown: true}
	rsp := &iampb.TestIamPermissionsResponse{}

	return rsp, unmarshaler.Unmarshal(buf.Bytes(), rsp)
}<|MERGE_RESOLUTION|>--- conflicted
+++ resolved
@@ -108,7 +108,7 @@
 
 	return rsp, unmarshaler.Unmarshal(buf.Bytes(), rsp)
 }
-<<<<<<< HEAD
+
 func (c *fooRESTClient) ListLocations(ctx context.Context, req *locationpb.ListLocationsRequest, opts ...gax.CallOption) (*locationpb.ListLocationsResponse, error) {
 	// The default (false) for the other options are fine.
 	marshaler := protojson.MarshalOptions{AllowPartial: true, EmitUnpopulated: true}
@@ -141,8 +141,7 @@
 
 	return rsp, unmarshaler.Unmarshal(buf.Bytes(), rsp)
 }
-=======
->>>>>>> bdc5242c
+
 func (c *fooRESTClient) GetLocation(ctx context.Context, req *locationpb.GetLocationRequest, opts ...gax.CallOption) (*locationpb.Location, error) {
 	// The default (false) for the other options are fine.
 	marshaler := protojson.MarshalOptions{AllowPartial: true, EmitUnpopulated: true}
