--- conflicted
+++ resolved
@@ -76,53 +76,3 @@
 	endpoint string
 	httpClient http.Client
 }
-<<<<<<< HEAD
-=======
-
-// Zip does some stuff.
-func (c *fooRESTClient) Zip(ctx context.Context, req *mypackagepb.Bar, opts ...gax.CallOption) (*mypackagepb.Foo, error) {
-	m := jsonpb.Marshaler{}
-	if jsonReq, err := m.MarshalToString(req); err != nil {
-		return nil, err
-
-	}
-	return nil, nil
-
-}
-func (c *fooRESTClient) GetLocation(ctx context.Context, req *locationpb.GetLocationRequest, opts ...gax.CallOption) (*locationpb.Location, error) {
-	m := jsonpb.Marshaler{}
-	if jsonReq, err := m.MarshalToString(req); err != nil {
-		return nil, err
-
-	}
-	return nil, nil
-
-}
-func (c *fooRESTClient) SetIamPolicy(ctx context.Context, req *iampb.SetIamPolicyRequest, opts ...gax.CallOption) (*iampb.Policy, error) {
-	m := jsonpb.Marshaler{}
-	if jsonReq, err := m.MarshalToString(req); err != nil {
-		return nil, err
-
-	}
-	return nil, nil
-
-}
-func (c *fooRESTClient) GetIamPolicy(ctx context.Context, req *iampb.GetIamPolicyRequest, opts ...gax.CallOption) (*iampb.Policy, error) {
-	m := jsonpb.Marshaler{}
-	if jsonReq, err := m.MarshalToString(req); err != nil {
-		return nil, err
-
-	}
-	return nil, nil
-
-}
-func (c *fooRESTClient) TestIamPermissions(ctx context.Context, req *iampb.TestIamPermissionsRequest, opts ...gax.CallOption) (*iampb.TestIamPermissionsResponse, error) {
-	m := jsonpb.Marshaler{}
-	if jsonReq, err := m.MarshalToString(req); err != nil {
-		return nil, err
-
-	}
-	return nil, nil
-
-}
->>>>>>> 0eaf09de
