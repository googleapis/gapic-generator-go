--- conflicted
+++ resolved
@@ -131,17 +131,3 @@
 	endpoint string
 	httpClient http.Client
 }
-<<<<<<< HEAD
-=======
-
-// Zip does some stuff.
-func (c *restClient) Zip(ctx context.Context, req *mypackagepb.Bar, opts ...gax.CallOption) (*mypackagepb.Foo, error) {
-	m := jsonpb.Marshaler{}
-	if jsonReq, err := m.MarshalToString(req); err != nil {
-		return nil, err
-
-	}
-	return nil, nil
-
-}
->>>>>>> 0eaf09de
