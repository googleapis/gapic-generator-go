--- conflicted
+++ resolved
@@ -317,13 +317,8 @@
 
 	// Factory function
 	p("// New%sClient creates a new %s client based on gRPC.", servName, clientName)
-<<<<<<< HEAD
 	p("// The returned client must be Closed when it is done being used to clean up its underlying connections.")
-	p("//")
-	g.comment(g.comments[serv])
-=======
 	g.serviceDoc(serv)
->>>>>>> 3294dabf
 	p("func New%[1]sClient(ctx context.Context, opts ...option.ClientOption) (*%[1]sClient, error) {", servName)
 	p("  clientOpts := default%[1]sGRPCClientOptions()", servName)
 
