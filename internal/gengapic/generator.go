--- conflicted
+++ resolved
@@ -109,16 +109,15 @@
 		if err != nil {
 			return errors.E(nil, "error decoding service config: %v", err)
 		}
-<<<<<<< HEAD
-		g.collectMixins()
-		files = append(files, g.getMixinFiles()...)
-=======
+
 		// An API Service Config will always have a `name` so if it is not populated,
 		// it's an invalid config.
 		if g.serviceConfig.GetName() == "" {
 			return errors.E(nil, "invalid API service config file %q", opts.serviceConfigPath)
 		}
->>>>>>> 03435e1f
+    
+		g.collectMixins()
+		files = append(files, g.getMixinFiles()...)
 	}
 	if opts.grpcConfPath != "" {
 		f, err := os.Open(opts.grpcConfPath)
