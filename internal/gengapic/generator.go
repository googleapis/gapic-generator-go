// Copyright 2021 Google LLC
//
// Licensed under the Apache License, Version 2.0 (the "License");
// you may not use this file except in compliance with the License.
// You may obtain a copy of the License at
//
//     https://www.apache.org/licenses/LICENSE-2.0
//
// Unless required by applicable law or agreed to in writing, software
// distributed under the License is distributed on an "AS IS" BASIS,
// WITHOUT WARRANTIES OR CONDITIONS OF ANY KIND, either express or implied.
// See the License for the specific language governing permissions and
// limitations under the License.

package gengapic

import (
	"fmt"
	"os"
	"strings"
	"time"

	"github.com/ghodss/yaml"
	conf "github.com/googleapis/gapic-generator-go/internal/grpc_service_config"
	"github.com/googleapis/gapic-generator-go/internal/license"
	"github.com/googleapis/gapic-generator-go/internal/pbinfo"
	"github.com/googleapis/gapic-generator-go/internal/printer"
	"github.com/googleapis/gapic-generator-go/internal/snippets"
	"google.golang.org/genproto/googleapis/api/annotations"
	"google.golang.org/genproto/googleapis/api/serviceconfig"
	"google.golang.org/genproto/googleapis/gapic/metadata"
	"google.golang.org/protobuf/encoding/protojson"
	"google.golang.org/protobuf/proto"
	"google.golang.org/protobuf/runtime/protoiface"
	"google.golang.org/protobuf/types/descriptorpb"
	"google.golang.org/protobuf/types/pluginpb"
)

// keyed by proto package name, e.g. "google.cloud.foo.v1".
var enableWrapperTypesForPageSize = map[string]bool{
	"google.cloud.bigquery.v2": true,
}

<<<<<<< HEAD
// keyed by the API + service name joined by "/", e.g. "storage.googleapis.com/StorageControl".
var enableDirectPath = map[string]bool{
	"storage.googleapis.com/StorageControl": true,
	// for test purposes.
	"showcase.googleapis.com/Foo": true,
=======
var enableMtlsHardBoundTokens = map[string]bool{
	"cloudkms.googleapis.com":      true,
	"secretmanager.googleapis.com": true,
	"showcase.googleapis.com":      true,
>>>>>>> 0edb4512
}

type generator struct {
	pt printer.P

	// Protobuf descriptor properties
	descInfo pbinfo.Info

	// Maps proto elements to their comments
	comments map[protoiface.MessageV1]string

	resp pluginpb.CodeGeneratorResponse

	// Comments to appear after the license header and before the package declaration.
	headerComments printer.P

	imports map[pbinfo.ImportSpec]bool

	// Human-readable name of the API used in docs
	apiName string

	// Parsed service config from plugin option
	serviceConfig *serviceconfig.Service

	// gRPC ServiceConfig
	grpcConf conf.Config

	// Auxiliary types to be generated in the package
	aux *auxTypes

	// Options for the generator determining module names, transports,
	// config file paths, etc.
	opts *options

	// GapicMetadata for recording proto-to-code mappings in a
	// gapic_metadata.json file.
	metadata *metadata.GapicMetadata

	// Model for capturing snippet details in a snippet_metadata.*.json file.
	snippetMetadata *snippets.SnippetMetadata

	mixins mixins

	hasIAMPolicyOverrides bool

	// customOpServices is a map of service descriptors with methods that create custom operations
	// to the service descriptors of the custom operation services that manage those custom operation instances.
	customOpServices map[*descriptorpb.ServiceDescriptorProto]*descriptorpb.ServiceDescriptorProto
}

func newGenerator(req *pluginpb.CodeGeneratorRequest) (*generator, error) {
	g := &generator{
		metadata: &metadata.GapicMetadata{
			Schema:   "1.0",
			Language: "go",
			Comment:  "This file maps proto services/RPCs to the corresponding library clients/methods.",
			Services: make(map[string]*metadata.GapicMetadata_ServiceForTransport),
		},
		mixins:           make(mixins),
		comments:         map[protoiface.MessageV1]string{},
		imports:          map[pbinfo.ImportSpec]bool{},
		customOpServices: map[*descriptorpb.ServiceDescriptorProto]*descriptorpb.ServiceDescriptorProto{},
		aux: &auxTypes{
			iters:           map[string]*iterType{},
			methodToWrapper: map[*descriptorpb.MethodDescriptorProto]operationWrapper{},
			opWrappers:      map[string]operationWrapper{},
		},
	}

	opts, err := parseOptions(req.Parameter)
	if err != nil {
		return nil, err
	}
	files := req.GetProtoFile()
	files = append(files, wellKnownTypeFiles...)

	if opts.serviceConfigPath != "" {
		y, err := os.ReadFile(opts.serviceConfigPath)
		if err != nil {
			return nil, fmt.Errorf("error reading service config: %v", err)
		}

		j, err := yaml.YAMLToJSON(y)
		if err != nil {
			return nil, fmt.Errorf("error converting YAML to JSON: %v", err)
		}

		cfg := &serviceconfig.Service{}
		if err := (protojson.UnmarshalOptions{DiscardUnknown: true}).Unmarshal(j, cfg); err != nil {
			return nil, fmt.Errorf("error unmarshaling service config: %v", err)
		}
		g.serviceConfig = cfg

		// An API Service Config will always have a `name` so if it is not populated,
		// it's an invalid config.
		if g.serviceConfig.GetName() == "" {
			return nil, fmt.Errorf("invalid API service config file %q", opts.serviceConfigPath)
		}

		g.collectMixins()
		files = append(files, g.getMixinFiles()...)
	}
	if opts.grpcConfPath != "" {
		f, err := os.Open(opts.grpcConfPath)
		if err != nil {
			return nil, fmt.Errorf("error opening gRPC service config: %v", err)
		}
		defer f.Close()

		g.grpcConf, err = conf.New(f)
		if err != nil {
			return nil, fmt.Errorf("error parsing gPRC service config: %v", err)
		}
	}
	g.opts = opts

	g.descInfo = pbinfo.Of(files)
	if len(g.opts.pkgOverrides) > 0 {
		g.descInfo.PkgOverrides = g.opts.pkgOverrides
	}

	for _, f := range files {
		for _, loc := range f.GetSourceCodeInfo().GetLocation() {
			if loc.LeadingComments == nil {
				continue
			}

			// p is an array with format [f1, i1, f2, i2, ...]
			// - f1 refers to the protobuf field tag
			// - if field refer to by f1 is a slice, i1 refers to an element in that slice
			// - f2 and i2 works recursively.
			// So, [6, x] refers to the xth service defined in the file,
			// since the field tag of Service is 6.
			// [6, x, 2, y] refers to the yth method in that service,
			// since the field tag of Method is 2.
			p := loc.Path
			switch {
			case len(p) == 2 && p[0] == 6:
				g.comments[f.Service[p[1]]] = *loc.LeadingComments
			case len(p) == 4 && p[0] == 6 && p[2] == 2:
				g.comments[f.Service[p[1]].Method[p[3]]] = *loc.LeadingComments
			}
		}
	}

	return g, nil
}

// printf formatted-prints to sb, using the print syntax from fmt package.
//
// It automatically keeps track of indentation caused by curly-braces.
// To make nested blocks easier to write elsewhere in the code,
// leading and trailing whitespaces in s are ignored.
// These spaces are for humans reading the code, not machines.
//
// Currently it's not terribly difficult to confuse the auto-indenter.
// To fix-up, manipulate g.in or write to g.sb directly.
func (g *generator) printf(s string, a ...interface{}) {
	g.pt.Printf(s, a...)
}

// TODO(chrisdsmith): Add generator_test.go with TestCommit

func (g *generator) commit(fileName, pkgName string) int {
	return g.commitWithBuildTag(fileName, pkgName, "")
}

// commit adds header, etc to current pt and returns the line length of the
// final file output.
func (g *generator) commitWithBuildTag(fileName, pkgName, buildTag string) int {
	var header strings.Builder
	fmt.Fprintf(&header, license.Apache, time.Now().Year())
	header.WriteString(g.headerComments.String() + "\n")
	if buildTag != "" {
		fmt.Fprintf(&header, "//go:build %s\n\n", buildTag)
	}
	fmt.Fprintf(&header, "package %s\n\n", pkgName)

	var imps []pbinfo.ImportSpec
	dupCheck := map[string]bool{}
	for imp := range g.imports {
		// TODO(codyoss): This if can be removed once the public protos
		// have been migrated to their new package. This should be soon after this
		// code is merged.
		if imp.Path == "google.golang.org/genproto/googleapis/longrunning" {
			imp.Path = "cloud.google.com/go/longrunning/autogen/longrunningpb"
		}
		if imp.Path == "google.golang.org/genproto/googleapis/iam/v1" {
			imp.Path = "cloud.google.com/go/iam/apiv1/iampb"
		}
		if exists := dupCheck[imp.Path]; !exists {
			dupCheck[imp.Path] = true
			imps = append(imps, imp)
		}
	}
	impDiv := sortImports(imps)

	writeImp := func(is pbinfo.ImportSpec) {
		s := "\t%[2]q\n"
		if is.Name != "" {
			s = "\t%s %q\n"
		}
		fmt.Fprintf(&header, s, is.Name, is.Path)
	}

	header.WriteString("import (\n")
	for _, imp := range imps[:impDiv] {
		writeImp(imp)
	}
	if impDiv != 0 && impDiv != len(imps) {
		header.WriteByte('\n')
	}
	for _, imp := range imps[impDiv:] {
		writeImp(imp)
	}
	header.WriteString(")\n\n")
	lineCount := len(strings.Split(header.String(), "\n"))
	g.resp.File = append(g.resp.File, &pluginpb.CodeGeneratorResponse_File{
		Name:    &fileName,
		Content: proto.String(header.String()),
	})

	// Trim trailing newlines so we have only one.
	// NOTE(pongad): This might be an overkill since we have gofmt,
	// but the rest of the file already conforms to gofmt, so we might as well?
	body := g.pt.String()
	if !strings.HasSuffix(body, "\n") {
		body += "\n"
	}
	for i := len(body) - 1; i >= 0; i-- {
		if body[i] != '\n' {
			body = body[:i+2]
			break
		}
	}

	g.resp.File = append(g.resp.File, &pluginpb.CodeGeneratorResponse_File{
		Content: proto.String(body),
	})

	return lineCount + len(strings.Split(body, "\n"))
}

func (g *generator) reset() {
	g.pt.Reset()
	g.headerComments.Reset()
	for k := range g.imports {
		delete(g.imports, k)
	}
}

// fqn recursively builds the fully qualified proto element name,
// but omits the leading ".". For example, google.foo.v1.FooMessage.
func (g *generator) fqn(p pbinfo.ProtoType) string {
	// Base case. Use proto package instead of relative file name.
	if f, isFile := p.(*descriptorpb.FileDescriptorProto); isFile {
		return f.GetPackage()
	}

	parent := g.descInfo.ParentElement[p]
	if parent == nil {
		parent = g.descInfo.ParentFile[p]
	}
	return fmt.Sprintf("%s.%s", g.fqn(parent), p.GetName())
}

func (g *generator) nestedName(nested pbinfo.ProtoType) string {
	name := nested.GetName()

	parent, hasParent := g.descInfo.ParentElement[nested]
	for hasParent {
		name = fmt.Sprintf("%s_%s", parent.GetName(), name)
		parent, hasParent = g.descInfo.ParentElement[parent]
	}

	return name
}

// autoPopulatedFields returns an array of FieldDescriptorProto pointers for the
// given MethodDescriptorProto that are specified for auto-population per the
// following restrictions:
//
// * The field is a top-level string field of a unary method's request message.
// * The field is not annotated with google.api.field_behavior = REQUIRED.
// * The field name is listed in google.api.publishing.method_settings.auto_populated_fields.
// * The field is annotated with google.api.field_info.format = UUID4.
func (g *generator) autoPopulatedFields(_ string, m *descriptorpb.MethodDescriptorProto) []*descriptorpb.FieldDescriptorProto {
	var apfs []string
	// Find the service config's AutoPopulatedFields entry by method name.
	mfqn := g.fqn(m)
	for _, s := range g.serviceConfig.GetPublishing().GetMethodSettings() {
		if s.GetSelector() == mfqn {
			apfs = s.AutoPopulatedFields
			break
		}
	}
	inType := g.descInfo.Type[m.GetInputType()].(*descriptorpb.DescriptorProto)
	var validated []*descriptorpb.FieldDescriptorProto
	for _, apf := range apfs {
		field := getField(inType, apf)
		// Do nothing and continue iterating unless all conditions above are met.
		switch {
		case field == nil:
		case field.GetType() != fieldTypeString:
		case isRequired(field):
		case proto.GetExtension(field.GetOptions(), annotations.E_FieldInfo).(*annotations.FieldInfo).GetFormat() == annotations.FieldInfo_UUID4:
			validated = append(validated, field)
		}
	}
	return validated
}

// getServiceNameOverride checks to see if the service has a defined service name override.
func (g *generator) getServiceNameOverride(s *descriptorpb.ServiceDescriptorProto) string {
	ls := g.serviceConfig.GetPublishing().GetLibrarySettings()
	if len(ls) == 0 {
		return ""
	}

	renamedServices := ls[0].GetGoSettings().GetRenamedServices()

	if v, ok := renamedServices[s.GetName()]; ok {
		return v
	}

	return ""
}<|MERGE_RESOLUTION|>--- conflicted
+++ resolved
@@ -41,18 +41,17 @@
 	"google.cloud.bigquery.v2": true,
 }
 
-<<<<<<< HEAD
 // keyed by the API + service name joined by "/", e.g. "storage.googleapis.com/StorageControl".
 var enableDirectPath = map[string]bool{
 	"storage.googleapis.com/StorageControl": true,
 	// for test purposes.
 	"showcase.googleapis.com/Foo": true,
-=======
+}
+
 var enableMtlsHardBoundTokens = map[string]bool{
 	"cloudkms.googleapis.com":      true,
 	"secretmanager.googleapis.com": true,
 	"showcase.googleapis.com":      true,
->>>>>>> 0edb4512
 }
 
 type generator struct {
