--- conflicted
+++ resolved
@@ -312,11 +312,7 @@
 // * The field is not annotated with google.api.field_behavior = REQUIRED.
 // * The field name is listed in google.api.publishing.method_settings.auto_populated_fields.
 // * The field is annotated with google.api.field_info.format = UUID4.
-<<<<<<< HEAD
-func (g *generator) autoPopulatedFields(servName string, m *descriptorpb.MethodDescriptorProto) []*descriptorpb.FieldDescriptorProto {
-=======
-func (g *generator) autoPopulatedFields(_ string, m *descriptor.MethodDescriptorProto) []*descriptor.FieldDescriptorProto {
->>>>>>> c1fd44ce
+func (g *generator) autoPopulatedFields(_ string, m *descriptorpb.MethodDescriptorProto) []*descriptorpb.FieldDescriptorProto {
 	var apfs []string
 	// Find the service config's AutoPopulatedFields entry by method name.
 	mfqn := g.fqn(m)
