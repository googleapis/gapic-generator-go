--- conflicted
+++ resolved
@@ -61,7 +61,6 @@
 
 	// parse plugin params, ignoring unknown values
 	for _, s := range strings.Split(*genReq.Parameter, ",") {
-<<<<<<< HEAD
 		e := strings.IndexByte(s, '=')
 		if e < 0 {
 			e = len(s)
@@ -97,44 +96,8 @@
 			err = jsonpb.Unmarshal(data, g.grpcConf)
 			if err != nil {
 				return &g.resp, errors.E(nil, "error unmarshaling gPRC service config: %v", err)
-=======
-		if e := strings.IndexByte(s, '='); e > 0 {
-			switch s[:e] {
-			case "go-gapic-package":
-				p := strings.IndexByte(s, ';')
-
-				if p < 0 {
-					return &g.resp, errors.E(nil, paramError)
-				}
-
-				pkgPath = s[e+1 : p]
-				pkgName = s[p+1:]
-				outDir = filepath.FromSlash(pkgPath)
-			case "gapic-service-config":
-				f, err := os.Open(s[e+1:])
-				if err != nil {
-					return &g.resp, errors.E(nil, "error opening service config: %v", err)
-				}
-
-				err = yaml.NewDecoder(f).Decode(&g.serviceConfig)
-				if err != nil {
-					return &g.resp, errors.E(nil, "error decoding service config: %v", err)
-				}
-			case "grpc-service-config":
-				data, err := os.Open(s[e+1:])
-				if err != nil {
-					return &g.resp, errors.E(nil, "error opening gRPC service config: %v", err)
-				}
-
-				g.grpcConf = &conf.ServiceConfig{}
-				err = jsonpb.Unmarshal(data, g.grpcConf)
-				if err != nil {
-					return &g.resp, errors.E(nil, "error unmarshaling gPRC service config: %v", err)
-				}
-			case "release-level":
-				g.relLvl = strings.ToLower(s[e+1:])
->>>>>>> 53cc3d3b
-			}
+		case "release-level":
+			g.relLvl = strings.ToLower(s[e+1:])
 		case "sample-only":
 			return &g.resp, nil
 		}
