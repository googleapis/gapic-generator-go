--- conflicted
+++ resolved
@@ -43,13 +43,9 @@
 
 // initTree represents a node in the initialization tree.
 type initTree struct {
-<<<<<<< HEAD
 	typ initType
 
-	// T is either a composite value (struct/array/map), where keys and vals are set,
-=======
 	// initTree is either a composite value (struct/array/map), where keys and vals are set,
->>>>>>> 4b15b2f3
 	// or a simple value, where leafVal is set.
 
 	// Use array representation; we need order, and we probably won't
