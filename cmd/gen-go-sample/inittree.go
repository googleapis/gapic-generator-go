--- conflicted
+++ resolved
@@ -69,11 +69,7 @@
 	leafVal string
 }
 
-<<<<<<< HEAD
-// request represents all the information needed to construct the request object.
-=======
 // initInfo represents all the information needed to construct the request object.
->>>>>>> ca13906c
 type initInfo struct {
 
 	// argNames, argTrees, flagNames keep track of information of sample function arguments
