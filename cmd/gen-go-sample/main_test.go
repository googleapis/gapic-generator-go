--- conflicted
+++ resolved
@@ -43,8 +43,8 @@
 				`a_array[1].y = 3`,
 			},
 			Attributes: []SampleAttribute{
-				{"a.x", true},
-				{"b", true},
+				{"a.x", "the_x"},
+				{"b", "the_b"},
 			},
 		},
 		OnSuccess: []OutputSpec{
@@ -184,50 +184,4 @@
 			},
 		},
 	}
-<<<<<<< HEAD
-=======
-
-	vs := SampleValueSet{
-		ID: "my_value_set",
-		Parameters: SampleParameter{
-			Defaults: []string{
-				`a.x = 42`,
-				`a.y = 3.14159`,
-				`b = "foobar"`,
-				`e = FOO`,
-				`f = "in a oneof"`,
-			},
-			Attributes: []SampleAttribute{
-				{"a.x", "the_x"},
-				{"b", "the_b"},
-			},
-		},
-		OnSuccess: []OutputSpec{
-			{Define: "out_a = $resp.a"},
-			{Print: []string{"x = %s", "$resp.a.x"}},
-			{Print: []string{"y = %s", "out_a.y"}},
-			{
-				Loop: &LoopSpec{
-					Variable:   "r",
-					Collection: "$resp.r",
-					Body: []OutputSpec{
-						{Print: []string{"resp.r contains %s", "r"}},
-					},
-				},
-			},
-		},
-	}
-	if err := g.genSample("MyService", "MyMethod", "awesome_region", vs); err != nil {
-		t.Fatal(err)
-	}
-
-	// Don't format. Format can change with Go version.
-	gofmt := false
-	year := 2018
-	content, err := g.commit(gofmt, year)
-	if err != nil {
-		t.Fatal(err)
-	}
-	txtdiff.Diff(t, "TestSample", string(content), filepath.Join("testdata", "sample.want"))
->>>>>>> df425a3d
 }