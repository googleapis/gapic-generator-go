--- conflicted
+++ resolved
@@ -290,16 +290,8 @@
 	}
 	buf.WriteString("\n")
 	prependLines(&buf, "// ", false)
-<<<<<<< HEAD
-	cmts := strings.Split(buf.String(), "\n")
-	for i, c := range cmts {
-		if i == len(cmts)-1 {
-			continue
-		}
-=======
 	cmts := strings.TrimRight(buf.String(), "\n")
 	for _, c := range strings.Split(cmts, "\n") {
->>>>>>> fb9c8596
 		gen.pt.Printf(c)
 	}
 	return nil
